package scraper

import (
	"bytes"
	"context"
	"errors"
	"fmt"
	"hash/fnv"
	"io/ioutil"
	"math"
	"math/rand"
	"net/url"
	"os"
	"strconv"
	"strings"
	"time"

	kitlog "github.com/go-kit/kit/log"
	"github.com/go-kit/kit/log/level"
	"github.com/go-logfmt/logfmt"
	"github.com/grafana/loki/pkg/logproto"
	"github.com/grafana/synthetic-monitoring-agent/internal/pusher"
	"github.com/grafana/synthetic-monitoring-agent/internal/version"
	sm "github.com/grafana/synthetic-monitoring-agent/pkg/pb/synthetic_monitoring"
	"github.com/mmcloughlin/geohash"
	bbeconfig "github.com/prometheus/blackbox_exporter/config"
	"github.com/prometheus/blackbox_exporter/prober"
	"github.com/prometheus/client_golang/prometheus"
	dto "github.com/prometheus/client_model/go"
	promconfig "github.com/prometheus/common/config"
	"github.com/prometheus/common/model"
	"github.com/prometheus/prometheus/prompb"
	"github.com/rs/zerolog"
)

type ProbeFn func(ctx context.Context, target string, config ConfigModule, registry *prometheus.Registry, logger kitlog.Logger) bool

func ProberHTTP(ctx context.Context, target string, module ConfigModule, registry *prometheus.Registry, logger kitlog.Logger) bool {
	return prober.ProbeHTTP(ctx, target, module.Module, registry, logger)
}

func ProberTcp(ctx context.Context, target string, module ConfigModule, registry *prometheus.Registry, logger kitlog.Logger) bool {
	return prober.ProbeTCP(ctx, target, module.Module, registry, logger)
}
func ProberPing(ctx context.Context, target string, module ConfigModule, registry *prometheus.Registry, logger kitlog.Logger) bool {
	return prober.ProbeICMP(ctx, target, module.Module, registry, logger)
}
func ProberDNS(ctx context.Context, target string, module ConfigModule, registry *prometheus.Registry, logger kitlog.Logger) bool {
	return prober.ProbeDNS(ctx, target, module.Module, registry, logger)
}

var (
	staleNaN    uint64  = 0x7ff0000000000002
	staleMarker float64 = math.Float64frombits(staleNaN)

	probers = map[string]ProbeFn{
		sm.CheckTypeHttp.String():       ProberHTTP,
		sm.CheckTypeTcp.String():        ProberTcp,
		sm.CheckTypePing.String():       ProberPing,
		sm.CheckTypeDns.String():        ProberDNS,
		sm.CheckTypeTraceroute.String(): ProbeTraceroute,
	}
)

type Scraper struct {
	publishCh     chan<- pusher.Payload
	cancel        context.CancelFunc
	checkName     string
	target        string
	logger        zerolog.Logger
	check         sm.Check
	probe         sm.Probe
	configModule  *ConfigModule
	stop          chan struct{}
	scrapeCounter prometheus.Counter
	errorCounter  *prometheus.CounterVec
	summaries     map[uint64]prometheus.Summary
	histograms    map[uint64]prometheus.Histogram
}

type TimeSeries = []prompb.TimeSeries
type Streams = []logproto.Stream

type probeData struct {
	tenantId int64
	ts       TimeSeries
	streams  Streams
}

func (d *probeData) Metrics() TimeSeries {
	return d.ts
}

func (d *probeData) Streams() Streams {
	return d.streams
}

func (d *probeData) Tenant() int64 {
	return d.tenantId
}

func New(ctx context.Context, check sm.Check, publishCh chan<- pusher.Payload, probe sm.Probe, logger zerolog.Logger, scrapeCounter prometheus.Counter, errorCounter *prometheus.CounterVec) (*Scraper, error) {
	logger = logger.With().
		Int64("check_id", check.Id).
		Str("probe", probe.Name).
		Str("target", check.Target).
		Str("job", check.Job).
		Logger()

	sctx, cancel := context.WithCancel(ctx)
	configModule, target, err := mapSettings(sctx, logger, check)
	if err != nil {
		cancel()
		return nil, err
	}

	configModule.Timeout = time.Duration(check.Timeout) * time.Millisecond

	return &Scraper{
		publishCh:     publishCh,
		cancel:        cancel,
		checkName:     configModule.Prober,
		target:        target,
		logger:        logger.With().Str("check", configModule.Prober).Logger(),
		check:         check,
		probe:         probe,
		configModule:  &configModule,
		stop:          make(chan struct{}),
		scrapeCounter: scrapeCounter,
		errorCounter:  errorCounter,
		summaries:     make(map[uint64]prometheus.Summary),
		histograms:    make(map[uint64]prometheus.Histogram),
	}, nil
}

var (
	errCheckFailed       = errors.New("probe failed")
	errUnsupportedMetric = errors.New("unsupported metric type")
)

type checkStateMachine struct {
	passes    int
	failures  int
	threshold int
}

func (sm *checkStateMachine) fail(cb func()) {
	wasFailing := sm.isFailing()
	sm.passes = 0
	sm.failures++
	isFailing := sm.isFailing()

	if isFailing != wasFailing {
		cb()
	}
}

func (sm *checkStateMachine) pass(cb func()) {
	wasPassing := sm.isPassing()
	sm.passes++
	sm.failures = 0
	isPassing := sm.isPassing()

	if isPassing != wasPassing {
		cb()
	}
}

func (sm checkStateMachine) isPassing() bool {
	return sm.passes > sm.threshold
}

func (sm checkStateMachine) isFailing() bool {
	return sm.failures > sm.threshold
}

func (s *Scraper) Run(ctx context.Context) {
	s.logger.Info().Msg("starting scraper")

	// TODO(mem): keep count of the number of successive errors and
	// collect logs if threshold is reached.

	var sm checkStateMachine

	// need to keep the most recently published payload for clean up
	var payload *probeData

	scrape := func(ctx context.Context, t time.Time) {
		s.scrapeCounter.Inc()

		var err error
		payload, err = s.collectData(ctx, t)

		switch {
		case errors.Is(err, errCheckFailed):
			s.errorCounter.WithLabelValues("check").Inc()
			sm.fail(func() {
				s.logger.Info().Msg("check entered FAIL state")
			})

		case err != nil:
			s.errorCounter.WithLabelValues("collector").Inc()
			s.logger.Error().Err(err).Msg("error collecting data")
			return

		default:
			sm.pass(func() {
				s.logger.Info().Msg("check entered PASS state")
			})
		}

		if payload != nil {
			s.publishCh <- payload
		}
	}

	cleanup := func(ctx context.Context, t time.Time) {
		if payload == nil {
			return
		}

		staleSample := prompb.Sample{
			Timestamp: t.UnixNano()/1e6 + 1, // ms
			Value:     staleMarker,
		}

		for i := range payload.ts {
			ts := &payload.ts[i]
			for j := range ts.Samples {
				ts.Samples[j] = staleSample
			}
		}

		payload.streams = nil

		s.publishCh <- payload

		payload = nil
	}

	offset := s.check.Offset
	if offset == 0 {
		offset = rand.Int63n(s.check.Frequency)
	}

	tickWithOffset(ctx, s.stop, scrape, cleanup, offset, s.check.Frequency)

	s.cancel()

	s.logger.Info().Msg("scraper stopped")
}

func (s *Scraper) Stop() {
	s.logger.Info().Msg("stopping scraper")
	close(s.stop)
}

func (s Scraper) CheckType() sm.CheckType {
	return s.check.Type()
}

func (s Scraper) ConfigVersion() string {
	return s.check.ConfigVersion()
}

func tickWithOffset(ctx context.Context, stop <-chan struct{}, f func(context.Context, time.Time), cleanup func(context.Context, time.Time), offset, period int64) {
	timer := time.NewTimer(time.Duration(offset) * time.Millisecond)

	var lastTick time.Time

	select {
	case <-ctx.Done():
		if !timer.Stop() {
			<-timer.C
		}
		return

	case <-stop:
		if !timer.Stop() {
			<-timer.C
		}
		// we haven't done anything yet, no clean up
		return

	case t := <-timer.C:
		lastTick = t
		f(ctx, t)
	}

	ticker := time.NewTicker(time.Duration(period) * time.Millisecond)

	for {
		select {
		case <-ctx.Done():
			ticker.Stop()
			return

		case <-stop:
			ticker.Stop()
			// if we are here, we already pushed something
			// at least once, lastTick cannot be zero, but
			// just in case...
			if !lastTick.IsZero() {
				cleanup(ctx, lastTick)
			}
			return

		case t := <-ticker.C:
			lastTick = t
			f(ctx, t)
		}
	}
}

func (s Scraper) collectData(ctx context.Context, t time.Time) (*probeData, error) {
	prober, ok := probers[s.configModule.Prober]
	if !ok {
		return nil, fmt.Errorf("Unknown prober %q", s.configModule.Prober)
	}
	target := s.target

	// This is special-casing HTTP because we need to modify the
	// target to append a cache-busting parameter that includes the
	// current timestamp.
	//
	// This parameter IS NOT part of the target specified by the
	// user because it needs to change every time the check runs,
	// and it IS NOT part of s.check.Target because that would cause
	// it to end up in the instance label that is added to every
	// metric (see below).
	if s.configModule.Prober == sm.CheckTypeHttp.String() && s.check.Settings.Http.CacheBustingQueryParamName != "" {
		target = addCacheBustParam(s.target, s.check.Settings.Http.CacheBustingQueryParamName, s.probe.Name)
	}

	// set up logger to capture check logs
	logs := bytes.Buffer{}
	bl := kitlog.NewLogfmtLogger(&logs)
	sl := kitlog.With(bl, "ts", kitlog.DefaultTimestampUTC, "target", target)

	success, mfs, err := getProbeMetrics(ctx, prober, target, s.configModule, s.buildCheckInfoLabels(), s.summaries, s.histograms, sl, s.check.BasicMetricsOnly)

	if err != nil {
		return nil, err
	}

	// TODO(mem): this is constant for the scraper, move this
	// outside this function?
	metricLabels := []labelPair{
		{name: "probe", value: s.probe.Name},
		{name: "config_version", value: s.check.ConfigVersion()},
		{name: "instance", value: s.check.Target},
		{name: "job", value: s.check.Job},
	}

	ts := s.extractTimeseries(t, mfs, metricLabels)

	successValue := "1"
	if !success {
		successValue = "0"
	}

	// GrafanaCloud loki limits log entries to 15 labels.
	// 7 labels are needed here, leaving 8 labels for users to split between to checks and probes.
	logLabels := []labelPair{
		{name: "probe", value: s.probe.Name},
		{name: "region", value: s.probe.Region},
		{name: "instance", value: s.check.Target},
		{name: "job", value: s.check.Job},
		{name: "check_name", value: s.checkName},
		{name: "probe_success", value: successValue},          // identify log lines that are failures
		{name: "source", value: "synthetic-monitoring-agent"}, // identify log lines that belong to synthetic-monitoring-agent
	}
	logLabels = append(logLabels, s.buildUserLabels()...)

	// streams need to have all the labels applied to them because
	// loki does not support joins
	streams := s.extractLogs(t, logs.Bytes(), logLabels)

	return &probeData{ts: ts, streams: streams, tenantId: s.check.TenantId}, nil
}

func getProbeMetrics(ctx context.Context, prober ProbeFn, target string, module *ConfigModule, checkInfoLabels map[string]string, summaries map[uint64]prometheus.Summary, histograms map[uint64]prometheus.Histogram, logger kitlog.Logger, basicMetricsOnly bool) (bool, []*dto.MetricFamily, error) {
	registry := prometheus.NewRegistry()

	success := runProber(ctx, prober, target, module, registry, checkInfoLabels, logger)

	mfs, err := registry.Gather()
	if err != nil {
		return success, nil, fmt.Errorf(`extracting data from blackbox-exporter: %w`, err)
	}

	registry = prometheus.NewRegistry()

	if err := getDerivedMetrics(mfs, summaries, histograms, registry, basicMetricsOnly); err != nil {
		return success, nil, fmt.Errorf(`getting derived metrics: %w`, err)
	}

	dmfs, err := registry.Gather()
	if err != nil {
		return success, nil, fmt.Errorf(`extracting derived metrics: %w`, err)
	}

	mfs = append(mfs, dmfs...)

	return success, mfs, nil
}

func runProber(ctx context.Context, prober ProbeFn, target string, module *ConfigModule, registry *prometheus.Registry, checkInfoLabels map[string]string, logger kitlog.Logger) bool {
	start := time.Now()

	_ = level.Info(logger).Log("msg", "Beginning check", "type", module.Prober, "timeout_seconds", module.Timeout.Seconds())

	checkCtx, cancel := context.WithTimeout(ctx, module.Timeout)
	defer cancel()

	success := prober(checkCtx, target, *module, registry, logger)

	duration := time.Since(start).Seconds()

	probeSuccessGauge := prometheus.NewGauge(prometheus.GaugeOpts{
		Name: "probe_success",
		Help: "Displays whether or not the probe was a success",
	})
	probeDurationGauge := prometheus.NewGauge(prometheus.GaugeOpts{
		Name: "probe_duration_seconds",
		Help: "Returns how long the probe took to complete in seconds",
	})
	smCheckInfo := prometheus.NewGauge(prometheus.GaugeOpts{
		Name:        "sm_check_info",
		Help:        "Provides information about a single check configuration",
		ConstLabels: checkInfoLabels,
	})

	registry.MustRegister(probeSuccessGauge)
	registry.MustRegister(probeDurationGauge)
	registry.MustRegister(smCheckInfo)

	probeDurationGauge.Set(duration)

	if success {
		probeSuccessGauge.Set(1)
		_ = level.Info(logger).Log("msg", "Check succeeded", "duration_seconds", duration)
	} else {
		probeSuccessGauge.Set(0)
		_ = level.Error(logger).Log("msg", "Check failed", "duration_seconds", duration)
	}

	smCheckInfo.Set(1)

	return success
}

func getDerivedMetrics(mfs []*dto.MetricFamily, summaries map[uint64]prometheus.Summary, histograms map[uint64]prometheus.Histogram, registry *prometheus.Registry, basicMetricsOnly bool) error {
	for _, mf := range mfs {
		switch {
		case mf.GetType() == dto.MetricType_GAUGE && mf.GetName() == "probe_success":
			derivedMetricName := "probe_all_success"

			for _, metric := range mf.GetMetric() {
				_, err := updateSummaryFromMetric(derivedMetricName, mf.GetHelp(), metric, summaries, registry)
				if err != nil {
					return err
				}
			}

		case mf.GetType() == dto.MetricType_GAUGE:
			metricName := mf.GetName()

			// we need to keep probe_all_duration_seconds
			// because we use it to build a more reliable
			// way of computing "uptime".
			if metricName != "probe_duration_seconds" && basicMetricsOnly {
				continue
			}

			suffixes := []string{"_duration_seconds", "_time_seconds"}

			for _, suffix := range suffixes {
				if strings.HasSuffix(metricName, suffix) {
					derivedMetricName := strings.TrimSuffix(metricName, suffix) + "_all" + suffix

					for _, metric := range mf.GetMetric() {
						_, err := updateHistogramFromMetric(derivedMetricName, mf.GetHelp(), metric, histograms, registry)
						if err != nil {
							return err
						}
					}

					break
				}
			}
		}
	}

	return nil
}

func (s Scraper) extractLogs(t time.Time, logs []byte, sharedLabels []labelPair) Streams {
	var line strings.Builder

	dec := logfmt.NewDecoder(bytes.NewReader(logs))

	labels := make([]labelPair, 0, len(sharedLabels))
	var entries []logproto.Entry
RECORD:
	for dec.ScanRecord() {
		var t time.Time

		line.Reset()

		enc := logfmt.NewEncoder(&line)

		labels = labels[:0]
		labels = append(labels, sharedLabels...)

		for dec.ScanKeyval() {
			value := dec.Value()

			switch key := dec.Key(); string(key) {
			case "ts":
				var err error
				t, err = time.Parse(time.RFC3339Nano, string(value))
				if err != nil {
					// We should never hit this as the timestamp string in the log should be valid.
					// Without a timestamp we cannot do anything. And we cannot use something like
					// time.Now() because that would mess up other entries
					s.logger.Warn().Err(err).Bytes("value", value).Msg("invalid timestamp scanning logs")
					continue RECORD
				}

			default:
				if err := enc.EncodeKeyval(key, value); err != nil {
					// We should never hit this because all the entries are valid.
					s.logger.Warn().Err(err).Bytes("key", key).Bytes("value", value).Msg("invalid entry scanning logs")
					continue RECORD
				}
			}
		}

		if err := enc.EndRecord(); err != nil {
			s.logger.Warn().Err(err).Msg("encoding logs")
		}
		entries = append(entries, logproto.Entry{
			Timestamp: t,
			Line:      line.String(),
		})
	}

	if err := dec.Err(); err != nil {
		s.logger.Error().Err(err).Msg("decoding logs")
	}

	return Streams{
		logproto.Stream{
			Labels:  fmtLabels(labels),
			Entries: entries,
		},
	}
}

func (s Scraper) extractTimeseries(t time.Time, metrics []*dto.MetricFamily, sharedLabels []labelPair) TimeSeries {
	return extractTimeseries(t, metrics, sharedLabels, s.summaries, s.histograms, s.logger)
}

func extractTimeseries(t time.Time, metrics []*dto.MetricFamily, sharedLabels []labelPair, summaries map[uint64]prometheus.Summary, histograms map[uint64]prometheus.Histogram, logger zerolog.Logger) TimeSeries {
	metricLabels := make([]prompb.Label, 0, len(sharedLabels))
	for _, label := range sharedLabels {
		metricLabels = append(metricLabels, prompb.Label{Name: label.name, Value: label.value})
	}

	var ts []prompb.TimeSeries
	for _, mf := range metrics {
		mName := mf.GetName()
		mType := mf.GetType()

		for _, m := range mf.GetMetric() {
			ts = appendDtoToTimeseries(ts, t, mName, metricLabels, mType, m)
		}
	}

	return ts
}

func (s Scraper) buildCheckInfoLabels() map[string]string {
	labels := map[string]string{
		"check_name": s.checkName,
		"region":     s.probe.Region,
		"frequency":  strconv.FormatInt(s.check.Frequency, 10),
		"geohash":    geohash.Encode(float64(s.probe.Latitude), float64(s.probe.Longitude)),
	}
	if s.check.AlertSensitivity != "" && s.check.AlertSensitivity != "none" {
		labels["alert_sensitivity"] = s.check.AlertSensitivity
	}
	for _, label := range s.buildUserLabels() {
		labels[label.name] = label.value
	}
	return labels
}

func (s Scraper) buildUserLabels() []labelPair {
	labels := []labelPair{}
	seen := make(map[string]struct{})

	// add check labels
	for _, l := range s.check.Labels {
		seen[l.Name] = struct{}{}

		labels = append(labels,
			labelPair{name: "label_" + l.Name, value: l.Value})
	}

	// add probe labels
	for _, l := range s.probe.Labels {
		if _, found := seen[l.Name]; found {
			// checks can override probe labels
			continue
		}

		labels = append(labels,
			labelPair{name: "label_" + l.Name, value: l.Value})
	}

	return labels
}

func makeTimeseries(t time.Time, value float64, labels ...prompb.Label) prompb.TimeSeries {
	var ts prompb.TimeSeries

	ts.Labels = make([]prompb.Label, len(labels))
	copy(ts.Labels, labels)

	ts.Samples = []prompb.Sample{
		{Timestamp: t.UnixNano() / 1e6, Value: value},
	}

	return ts
}

func appendDtoToTimeseries(ts []prompb.TimeSeries, t time.Time, mName string, sharedLabels []prompb.Label, mType dto.MetricType, metric *dto.Metric) []prompb.TimeSeries {
	ml := metric.GetLabel()

	labels := make([]prompb.Label, 0, 1+len(sharedLabels)+len(ml))
	labels = append(labels, prompb.Label{Name: "__name__", Value: mName})
	labels = append(labels, sharedLabels...)
	for _, l := range ml {
		labels = append(labels, prompb.Label{Name: *(l.Name), Value: *(l.Value)})
	}

	switch mType {
	case dto.MetricType_COUNTER:
		if v := metric.GetCounter(); v != nil && v.Value != nil {
			ts = append(ts, makeTimeseries(t, *v.Value, labels...))
		}

	case dto.MetricType_GAUGE:
		if v := metric.GetGauge(); v != nil && v.Value != nil {
			ts = append(ts, makeTimeseries(t, *v.Value, labels...))
		}

	case dto.MetricType_UNTYPED:
		if v := metric.GetUntyped(); v != nil && v.Value != nil {
			ts = append(ts, makeTimeseries(t, *v.Value, labels...))
		}

	case dto.MetricType_SUMMARY:
		if s := metric.GetSummary(); s != nil {
			sLabels := make([]prompb.Label, len(labels))
			copy(sLabels, labels)

			sLabels[0] = prompb.Label{Name: "__name__", Value: mName + "_sum"}
			ts = append(ts, makeTimeseries(t, s.GetSampleSum(), sLabels...))

			sLabels[0] = prompb.Label{Name: "__name__", Value: mName + "_count"}
			ts = append(ts, makeTimeseries(t, float64(s.GetSampleCount()), sLabels...))

			sLabels = make([]prompb.Label, len(labels)+1)
			copy(sLabels, labels)

			for _, v := range s.GetQuantile() {
				sLabels[len(sLabels)-1] = prompb.Label{
					Name:  "quantile",
					Value: strconv.FormatFloat(v.GetQuantile(), 'G', -1, 64),
				}
				ts = append(ts, makeTimeseries(t, v.GetValue(), sLabels...))
			}
		}

	case dto.MetricType_HISTOGRAM:
		if h := metric.GetHistogram(); h != nil {
			if b := h.GetBucket(); b != nil {
				hLabels := make([]prompb.Label, len(labels))
				copy(hLabels, labels)

				hLabels[0] = prompb.Label{Name: "__name__", Value: mName + "_sum"}
				ts = append(ts, makeTimeseries(t, h.GetSampleSum(), hLabels...))

				hLabels[0] = prompb.Label{Name: "__name__", Value: mName + "_count"}
				ts = append(ts, makeTimeseries(t, float64(h.GetSampleCount()), hLabels...))

				hLabels = make([]prompb.Label, len(labels)+1)
				copy(hLabels, labels)

				hLabels[0] = prompb.Label{Name: "__name__", Value: mName + "_bucket"}
				for _, v := range b {
					hLabels[len(hLabels)-1] = prompb.Label{
						Name:  "le",
						Value: strconv.FormatFloat(v.GetUpperBound(), 'G', -1, 64),
					}
					ts = append(ts, makeTimeseries(t, float64(v.GetCumulativeCount()), hLabels...))
				}
			}
		}
	}

	return ts
}

type labelPair struct {
	name  string
	value string
}

func fmtLabels(labels []labelPair) string {
	if len(labels) == 0 {
		return ""
	}

	var s strings.Builder

	// these calls do not produce errors, the errors are required to
	// satisfy interfaces
	_, _ = s.WriteRune('{')

	for i, pair := range labels {
		if i > 0 {
			_, _ = s.WriteRune(',')
		}
		_, _ = s.WriteString(pair.name)
		_, _ = s.WriteRune('=')
		_, _ = s.WriteRune('"')
		_, _ = s.WriteString(pair.value)
		_, _ = s.WriteRune('"')
	}

	_, _ = s.WriteRune('}')

	return s.String()
}

func mapSettings(ctx context.Context, logger zerolog.Logger, check sm.Check) (ConfigModule, string, error) {
	// Map the check to a blackbox exporter module
	switch checkType := check.Type(); checkType {
	case sm.CheckTypePing:
		m := pingSettingsToConfigModule(check.Settings.Ping)
		return m, check.Target, nil

	case sm.CheckTypeHttp:
		m, err := httpSettingsToConfigModule(ctx, logger, check.Settings.Http)
		return m, check.Target, err

	case sm.CheckTypeDns:
		m := dnsSettingsToConfigModule(ctx, check.Settings.Dns, check.Target)
		return m, check.Settings.Dns.Server, nil

	case sm.CheckTypeTcp:
		m, err := tcpSettingsToConfigModule(ctx, logger, check.Settings.Tcp)
		return m, check.Target, err

	case sm.CheckTypeTraceroute:
		m, err := tracerouteSettingsToConfigModule(ctx, logger, check.Settings.Traceroute)
		return m, check.Target, err

	default:
		return ConfigModule{}, "", fmt.Errorf("unsupported change")
	}
}

func ipVersionToIpProtocol(v sm.IpVersion) (string, bool) {
	switch v {
	case sm.IpVersion_V4:
		// preferred_ip_protocol = ip4
		// ip_protocol_fallback = false
		return "ip4", false
	case sm.IpVersion_V6:
		// preferred_ip_protocol = ip6
		// ip_protocol_fallback = false
		return "ip6", false
	case sm.IpVersion_Any:
		// preferred_ip_protocol = ip6
		// ip_protocol_fallback = true
		return "ip6", true
	}

	return "", false
}

func tracerouteSettingsToConfigModule(ctx context.Context, logger zerolog.Logger, settings *sm.TracerouteSettings) (ConfigModule, error) {
	var m ConfigModule

	m.Prober = sm.CheckTypeTraceroute.String()

	m.Traceroute = *settings

	return m, nil
}

func pingSettingsToConfigModule(settings *sm.PingSettings) ConfigModule {
	var m ConfigModule

	m.Prober = sm.CheckTypePing.String()

	m.ICMP.IPProtocol, m.ICMP.IPProtocolFallback = ipVersionToIpProtocol(settings.IpVersion)

	m.ICMP.SourceIPAddress = settings.SourceIpAddress

	m.ICMP.PayloadSize = int(settings.PayloadSize)

	m.ICMP.DontFragment = settings.DontFragment

	return m
}

func httpSettingsToConfigModule(ctx context.Context, logger zerolog.Logger, settings *sm.HttpSettings) (ConfigModule, error) {
	var m ConfigModule

	m.Prober = sm.CheckTypeHttp.String()

	m.HTTP.IPProtocol, m.HTTP.IPProtocolFallback = ipVersionToIpProtocol(settings.IpVersion)

	m.HTTP.Body = settings.Body

	m.HTTP.Method = settings.Method.String()

	m.HTTP.FailIfSSL = settings.FailIfSSL

	m.HTTP.FailIfNotSSL = settings.FailIfNotSSL

	m.HTTP.NoFollowRedirects = settings.NoFollowRedirects

	m.HTTP.Headers = buildHttpHeaders(settings.Headers)

	if settings.Compression != sm.CompressionAlgorithm_none {
		m.HTTP.Compression = settings.Compression.String()
	}

	m.HTTP.ValidStatusCodes = make([]int, 0, len(settings.ValidStatusCodes))
	for _, code := range settings.ValidStatusCodes {
		m.HTTP.ValidStatusCodes = append(m.HTTP.ValidStatusCodes, int(code))
	}

	m.HTTP.ValidHTTPVersions = make([]string, len(settings.ValidHTTPVersions))
	copy(m.HTTP.ValidHTTPVersions, settings.ValidHTTPVersions)

	m.HTTP.FailIfBodyMatchesRegexp = make([]bbeconfig.Regexp, 0, len(settings.FailIfBodyMatchesRegexp))
	for _, str := range settings.FailIfBodyMatchesRegexp {
		re, err := bbeconfig.NewRegexp(str)
		if err != nil {
			return m, err
		}

		m.HTTP.FailIfBodyMatchesRegexp = append(m.HTTP.FailIfBodyMatchesRegexp, re)
	}

	m.HTTP.FailIfBodyNotMatchesRegexp = make([]bbeconfig.Regexp, 0, len(settings.FailIfBodyNotMatchesRegexp))
	for _, str := range settings.FailIfBodyNotMatchesRegexp {
		re, err := bbeconfig.NewRegexp(str)
		if err != nil {
			return m, err
		}

		m.HTTP.FailIfBodyNotMatchesRegexp = append(m.HTTP.FailIfBodyNotMatchesRegexp, re)
	}

	m.HTTP.FailIfHeaderMatchesRegexp = make([]bbeconfig.HeaderMatch, 0, len(settings.FailIfHeaderMatchesRegexp))
	for _, match := range settings.FailIfHeaderMatchesRegexp {
		re, err := bbeconfig.NewRegexp(match.Regexp)
		if err != nil {
			return m, err
		}

		m.HTTP.FailIfHeaderMatchesRegexp = append(m.HTTP.FailIfHeaderMatchesRegexp, bbeconfig.HeaderMatch{
			Header:       match.Header,
			Regexp:       re,
			AllowMissing: match.AllowMissing,
		})
	}

	m.HTTP.FailIfHeaderNotMatchesRegexp = make([]bbeconfig.HeaderMatch, 0, len(settings.FailIfHeaderNotMatchesRegexp))
	for _, match := range settings.FailIfHeaderNotMatchesRegexp {
		re, err := bbeconfig.NewRegexp(match.Regexp)
		if err != nil {
			return m, err
		}

		m.HTTP.FailIfHeaderNotMatchesRegexp = append(m.HTTP.FailIfHeaderNotMatchesRegexp, bbeconfig.HeaderMatch{
			Header:       match.Header,
			Regexp:       re,
			AllowMissing: match.AllowMissing,
		})
	}

	if settings.TlsConfig != nil {
		var err error
		m.HTTP.HTTPClientConfig.TLSConfig, err = smTLSConfigToBBE(ctx, logger.With().Str("prober", m.Prober).Logger(), settings.TlsConfig)
		if err != nil {
			return m, err
		}
	}

	m.HTTP.HTTPClientConfig.BearerToken = promconfig.Secret(settings.BearerToken)

	if settings.BasicAuth != nil {
		m.HTTP.HTTPClientConfig.BasicAuth = &promconfig.BasicAuth{
			Username: settings.BasicAuth.Username,
			Password: promconfig.Secret(settings.BasicAuth.Password),
		}
	}

	if settings.ProxyURL != "" {
		var err error
		m.HTTP.HTTPClientConfig.ProxyURL.URL, err = url.Parse(settings.ProxyURL)
		if err != nil {
			return m, fmt.Errorf("parsing proxy URL: %w", err)
		}
	}

	return m, nil
}

<<<<<<< HEAD
func dnsSettingsToConfigModule(ctx context.Context, settings *sm.DnsSettings, target string) ConfigModule {
	var m ConfigModule
=======
func buildHttpHeaders(headers []string) map[string]string {
	userAgentHeader := "user-agent"

	h := map[string]string{
		userAgentHeader: version.UserAgent(), // default user-agent header
	}

	for _, header := range headers {
		parts := strings.SplitN(header, ":", 2)

		var value string
		if len(parts) == 2 {
			value = strings.TrimLeft(parts[1], " ")
		}

		if strings.ToLower(parts[0]) == userAgentHeader {
			// Remove the default user-agent header and
			// replace it with the one the user is
			// specifying, so that we respect whatever case
			// they chose (e.g. "user-agent" vs
			// "User-Agent").
			delete(h, userAgentHeader)
		}

		h[parts[0]] = value
	}

	return h
}

func dnsSettingsToBBEModule(ctx context.Context, settings *sm.DnsSettings, target string) bbeconfig.Module {
	var m bbeconfig.Module
>>>>>>> 705ae67e

	m.Prober = sm.CheckTypeDns.String()
	m.DNS.IPProtocol, m.DNS.IPProtocolFallback = ipVersionToIpProtocol(settings.IpVersion)

	// BBE dns_probe actually tests the DNS server, so we
	// need to pass the query (e.g. www.grafana.com) as part
	// of the configuration and the server as the target
	// parameter.
	m.DNS.QueryName = target
	m.DNS.QueryType = settings.RecordType.String()
	m.DNS.SourceIPAddress = settings.SourceIpAddress
	// In the protobuffer definition the protocol is either
	// "TCP" or "UDP", but blackbox-exporter wants "tcp" or
	// "udp".
	m.DNS.TransportProtocol = strings.ToLower(settings.Protocol.String())

	m.DNS.ValidRcodes = settings.ValidRCodes

	if settings.ValidateAnswer != nil {
		m.DNS.ValidateAnswer.FailIfMatchesRegexp = settings.ValidateAnswer.FailIfMatchesRegexp
		m.DNS.ValidateAnswer.FailIfNotMatchesRegexp = settings.ValidateAnswer.FailIfNotMatchesRegexp
	}

	if settings.ValidateAuthority != nil {
		m.DNS.ValidateAuthority.FailIfMatchesRegexp = settings.ValidateAuthority.FailIfMatchesRegexp
		m.DNS.ValidateAuthority.FailIfNotMatchesRegexp = settings.ValidateAuthority.FailIfNotMatchesRegexp
	}

	if settings.ValidateAdditional != nil {
		m.DNS.ValidateAdditional.FailIfMatchesRegexp = settings.ValidateAdditional.FailIfMatchesRegexp
		m.DNS.ValidateAdditional.FailIfNotMatchesRegexp = settings.ValidateAdditional.FailIfNotMatchesRegexp
	}

	return m
}

func tcpSettingsToConfigModule(ctx context.Context, logger zerolog.Logger, settings *sm.TcpSettings) (ConfigModule, error) {
	var m ConfigModule

	m.Prober = sm.CheckTypeTcp.String()
	m.TCP.IPProtocol, m.TCP.IPProtocolFallback = ipVersionToIpProtocol(settings.IpVersion)

	m.TCP.SourceIPAddress = settings.SourceIpAddress

	m.TCP.TLS = settings.Tls

	m.TCP.QueryResponse = make([]bbeconfig.QueryResponse, len(settings.QueryResponse))

	for _, qr := range settings.QueryResponse {
		re, err := bbeconfig.NewRegexp(string(qr.Expect))
		if err != nil {
			return m, err
		}

		m.TCP.QueryResponse = append(m.TCP.QueryResponse, bbeconfig.QueryResponse{
			Expect: re,
			Send:   string(qr.Send),
		})
	}

	if settings.TlsConfig != nil {
		var err error
		m.TCP.TLSConfig, err = smTLSConfigToBBE(ctx, logger.With().Str("prober", m.Prober).Logger(), settings.TlsConfig)
		if err != nil {
			return m, err
		}
	}

	return m, nil
}

func smTLSConfigToBBE(ctx context.Context, logger zerolog.Logger, tlsConfig *sm.TLSConfig) (promconfig.TLSConfig, error) {
	c := promconfig.TLSConfig{
		InsecureSkipVerify: tlsConfig.InsecureSkipVerify,
		ServerName:         tlsConfig.ServerName,
	}

	if len(tlsConfig.CACert) > 0 {
		fn, err := newDataProvider(ctx, logger, "ca_cert", tlsConfig.CACert)
		if err != nil {
			return promconfig.TLSConfig{}, err
		}
		c.CAFile = fn
	}

	if len(tlsConfig.ClientCert) > 0 {
		fn, err := newDataProvider(ctx, logger, "client_cert", tlsConfig.ClientCert)
		if err != nil {
			return promconfig.TLSConfig{}, err
		}
		c.CertFile = fn
	}

	if len(tlsConfig.ClientKey) > 0 {
		fn, err := newDataProvider(ctx, logger, "client_key", tlsConfig.ClientKey)
		if err != nil {
			return promconfig.TLSConfig{}, err
		}
		c.KeyFile = fn
	}

	return c, nil
}

// newDataProvider creates a filesystem object that provides the
// specified data as often as needed. It returns the name under which
// the data can be accessed.
//
// It does NOT try to make guarantees about partial reads. If the reader
// goes away before reaching the end of the data, the next time the
// reader shows up, the writer might continue from the previous
// prosition.
func newDataProvider(ctx context.Context, logger zerolog.Logger, basename string, data []byte) (string, error) {
	fh, err := ioutil.TempFile("", basename+".")
	if err != nil {
		logger.Error().Err(err).Str("basename", basename).Msg("creating temporary file")
		return "", fmt.Errorf("creating temporary file: %w", err)
	}
	defer func() {
		if err := fh.Close(); err != nil {
			// close errors should never happen, but if they
			// do, the most we can do is log them to be able
			// to debug the issue.
			logger.Error().Err(err).Str("filename", fh.Name()).Msg("closing temporary file")
		}
	}()

	fn := fh.Name()

	if n, err := fh.Write(data); err != nil {
		logger.Error().Err(err).Str("filename", fn).Int("bytes", n).Int("data", len(data)).Msg("writing temporary file")
		return "", fmt.Errorf("writing temporary file for %s: %w", basename, err)
	}

	// play nice and make sure this file gets deleted once the
	// context is cancelled, which could be when the program is
	// shutting down or when the scraper stops.
	go func() {
		<-ctx.Done()
		if err := os.Remove(fn); err != nil {
			logger.Error().Err(err).Str("filename", fn).Msg("removing temporary file")
		}
	}()

	return fn, nil
}

func updateSummaryFromMetric(mName, help string, m *dto.Metric, summaries map[uint64]prometheus.Summary, registry *prometheus.Registry) (prometheus.Summary, error) {
	var value float64

	switch {
	case m.GetCounter() != nil:
		value = m.GetCounter().GetValue()

	case m.GetGauge() != nil:
		value = m.GetGauge().GetValue()

	default:
		return nil, errUnsupportedMetric
	}

	mHash := hashMetricNameAndLabels(mName, m.GetLabel())

	summary, found := summaries[mHash]
	if !found {
		summary = prometheus.NewSummary(prometheus.SummaryOpts{
			Name:        mName,
			Help:        help + " (summary)",
			ConstLabels: getLabels(m),
		})

		summaries[mHash] = summary
	}

	if err := registry.Register(summary); err != nil {
		return nil, err
	}

	summary.Observe(value)

	return summary, nil
}

func updateHistogramFromMetric(mName, help string, m *dto.Metric, histograms map[uint64]prometheus.Histogram, registry *prometheus.Registry) (prometheus.Histogram, error) {
	var value float64

	switch {
	case m.GetCounter() != nil:
		value = m.GetCounter().GetValue()

	case m.GetGauge() != nil:
		value = m.GetGauge().GetValue()

	default:
		return nil, errUnsupportedMetric
	}

	mHash := hashMetricNameAndLabels(mName, m.GetLabel())

	histogram, found := histograms[mHash]
	if !found {
		histogram = prometheus.NewHistogram(prometheus.HistogramOpts{
			Name:        mName,
			Help:        help + " (histogram)",
			ConstLabels: getLabels(m),
			Buckets:     prometheus.DefBuckets,
		})

		histograms[mHash] = histogram
	}

	if err := registry.Register(histogram); err != nil {
		return nil, err
	}

	histogram.Observe(value)

	return histogram, nil
}

func hashMetricNameAndLabels(name string, dtoLabels []*dto.LabelPair) uint64 {
	ls := model.LabelSet{
		model.MetricNameLabel: model.LabelValue(name),
	}

	for _, label := range dtoLabels {
		ls[model.LabelName(label.GetName())] = model.LabelValue(label.GetValue())
	}

	return uint64(ls.Fingerprint())
}

func getLabels(m *dto.Metric) map[string]string {
	if len(m.GetLabel()) == 0 {
		return nil
	}

	labels := make(map[string]string)

	for _, label := range m.GetLabel() {
		labels[label.GetName()] = label.GetValue()
	}

	return labels
}

func addCacheBustParam(target, paramName, salt string) string {
	// we already know this URL is valid
	u, _ := url.Parse(target)
	q := u.Query()
	value := hashString(salt, strconv.FormatInt(time.Now().UnixNano(), 10))
	q.Set(paramName, value)
	u.RawQuery = q.Encode()
	return u.String()
}

func hashString(salt, str string) string {
	h := fnv.New64a()
	_, _ = h.Write([]byte(salt))
	_, _ = h.Write([]byte(str))
	return strconv.FormatUint(h.Sum64(), 16)
}<|MERGE_RESOLUTION|>--- conflicted
+++ resolved
@@ -927,10 +927,6 @@
 	return m, nil
 }
 
-<<<<<<< HEAD
-func dnsSettingsToConfigModule(ctx context.Context, settings *sm.DnsSettings, target string) ConfigModule {
-	var m ConfigModule
-=======
 func buildHttpHeaders(headers []string) map[string]string {
 	userAgentHeader := "user-agent"
 
@@ -961,9 +957,8 @@
 	return h
 }
 
-func dnsSettingsToBBEModule(ctx context.Context, settings *sm.DnsSettings, target string) bbeconfig.Module {
-	var m bbeconfig.Module
->>>>>>> 705ae67e
+func dnsSettingsToConfigModule(ctx context.Context, settings *sm.DnsSettings, target string) ConfigModule {
+	var m ConfigModule
 
 	m.Prober = sm.CheckTypeDns.String()
 	m.DNS.IPProtocol, m.DNS.IPProtocolFallback = ipVersionToIpProtocol(settings.IpVersion)
